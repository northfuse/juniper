--- conflicted
+++ resolved
@@ -664,7 +664,6 @@
     S: ScalarValue,
     QueryT: GraphQLType<S, Context = CtxT>,
     MutationT: GraphQLType<S, Context = CtxT>,
-<<<<<<< HEAD
 {
     let mut fragments = vec![];
     for def in document.iter() {
@@ -743,9 +742,9 @@
 }
 
 #[cfg(feature = "async")]
-pub async fn execute_validated_query_async<'a, QueryT, MutationT, CtxT, S>(
-    document: Document<'a, S>,
-    operation_name: Option<&str>,
+pub async fn execute_validated_query_async<'a, 'b, QueryT, MutationT, CtxT, S>(
+    document: &'b Document<'a, S>,
+    operation: &'b Spanning<Operation<'_, S>>,
     root_node: &RootNode<'a, QueryT, MutationT, S>,
     variables: &Variables<S>,
     context: &CtxT,
@@ -757,9 +756,6 @@
     MutationT: crate::GraphQLTypeAsync<S, Context = CtxT> + Send + Sync,
     MutationT::TypeInfo: Send + Sync,
     CtxT: Send + Sync,
-=======
-    for<'c> &'c S: ScalarRefValue<'c>,
->>>>>>> 758c7967
 {
     let mut fragments = vec![];
     for def in document.iter() {
@@ -822,17 +818,12 @@
             field_path: FieldPath::Root(operation.start),
         };
 
-<<<<<<< HEAD
-        value = match op.item.operation_type {
+        value = match operation.item.operation_type {
             OperationType::Query => {
                 executor
                     .resolve_into_value_async(&root_node.query_info, &root_node)
                     .await
             }
-=======
-        value = match operation.item.operation_type {
-            OperationType::Query => executor.resolve_into_value(&root_node.query_info, &root_node),
->>>>>>> 758c7967
             OperationType::Mutation => {
                 executor
                     .resolve_into_value_async(&root_node.mutation_info, &root_node.mutation_type)
